--- conflicted
+++ resolved
@@ -154,17 +154,7 @@
     def width_at(self, longitudinal: float) -> float:
         return self.width
 
-<<<<<<< HEAD
-    def get_start(self):
-        return self.start
-
-    def get_end(self):
-        return self.end
-
-    def local_coordinates(self, position):
-=======
-    def local_coordinates(self, position: np.ndarray) -> Tuple[float, float]:
->>>>>>> b94c2d05
+    def local_coordinates(self, position: np.ndarray) -> Tuple[float, float]:
         delta = position - self.start
         longitudinal = np.dot(delta, self.direction)
         lateral = np.dot(delta, self.direction_lateral)
